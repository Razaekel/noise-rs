--- conflicted
+++ resolved
@@ -22,9 +22,5 @@
     let cboard = Checkerboard::new();
     let translate_point = TranslatePoint::new(cboard).set_all_translations(0.0, 2.0, 3.0, 0.0);
 
-<<<<<<< HEAD
-    debug::render_noise_module3("translate_point.png", translate_point, 1024, 1024, 50);
-=======
-    debug::render_noise_module("translate_point.png", &translate_point, 1024, 1024, 50);
->>>>>>> f4ed4244
+    debug::render_noise_module3("translate_point.png", &translate_point, 1024, 1024, 50);
 }