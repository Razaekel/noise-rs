// Copyright 2016 The Noise-rs Developers.
//
// Licensed under the Apache License, Version 2.0 (the "License");
// you may not use this file except in compliance with the License.
// You may obtain a copy of the License at
//
//     http://www.apache.org/licenses/LICENSE-2.0
//
// Unless required by applicable law or agreed to in writing, software
// distributed under the License is distributed on an "AS IS" BASIS,
// WITHOUT WARRANTIES OR CONDITIONS OF ANY KIND, either express or implied.
// See the License for the specific language governing permissions and
// limitations under the License.

extern crate noise;

use noise::{Perlin, Turbulence};

mod debug;

fn main() {
    let perlin = Perlin::new();

<<<<<<< HEAD
    debug::render_noise_module3("turbulence.png", Turbulence::new(perlin), 1024, 1024, 50);
=======
    debug::render_noise_module("turbulence.png", &Turbulence::new(perlin), 1024, 1024, 50);
>>>>>>> f4ed4244
}<|MERGE_RESOLUTION|>--- conflicted
+++ resolved
@@ -21,9 +21,5 @@
 fn main() {
     let perlin = Perlin::new();
 
-<<<<<<< HEAD
-    debug::render_noise_module3("turbulence.png", Turbulence::new(perlin), 1024, 1024, 50);
-=======
-    debug::render_noise_module("turbulence.png", &Turbulence::new(perlin), 1024, 1024, 50);
->>>>>>> f4ed4244
+    debug::render_noise_module3("turbulence.png", &Turbulence::new(perlin), 1024, 1024, 50);
 }