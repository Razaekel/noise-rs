// Copyright 2016 The Noise-rs Developers.
//
// Licensed under the Apache License, Version 2.0 (the "License");
// you may not use this file except in compliance with the License.
// You may obtain a copy of the License at
//
//     http://www.apache.org/licenses/LICENSE-2.0
//
// Unless required by applicable law or agreed to in writing, software
// distributed under the License is distributed on an "AS IS" BASIS,
// WITHOUT WARRANTIES OR CONDITIONS OF ANY KIND, either express or implied.
// See the License for the specific language governing permissions and
// limitations under the License.

extern crate noise;

use noise::{Cylinders, RotatePoint};

mod debug;

fn main() {
    let cylinders = Cylinders::new();
    let rotate_point = RotatePoint::new(cylinders).set_x_angle(60.0);

<<<<<<< HEAD
    debug::render_noise_module3("rotate_point.png", rotate_point, 1024, 1024, 50);
=======
    debug::render_noise_module("rotate_point.png", &rotate_point, 1024, 1024, 50);
>>>>>>> f4ed4244
}<|MERGE_RESOLUTION|>--- conflicted
+++ resolved
@@ -22,9 +22,5 @@
     let cylinders = Cylinders::new();
     let rotate_point = RotatePoint::new(cylinders).set_x_angle(60.0);
 
-<<<<<<< HEAD
-    debug::render_noise_module3("rotate_point.png", rotate_point, 1024, 1024, 50);
-=======
-    debug::render_noise_module("rotate_point.png", &rotate_point, 1024, 1024, 50);
->>>>>>> f4ed4244
+    debug::render_noise_module3("rotate_point.png", &rotate_point, 1024, 1024, 50);
 }