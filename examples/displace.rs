--- conflicted
+++ resolved
@@ -25,9 +25,5 @@
     let perlin = Perlin::new();
     let displace = Displace::new(cylinders, cboard, perlin, constant, constant);
 
-<<<<<<< HEAD
-    debug::render_noise_module3("displace.png", displace, 1024, 1024, 50);
-=======
-    debug::render_noise_module("displace.png", &displace, 1024, 1024, 50);
->>>>>>> f4ed4244
+    debug::render_noise_module3("displace.png", &displace, 1024, 1024, 50);
 }