--- conflicted
+++ resolved
@@ -62,9 +62,5 @@
         .set_power(1.0 / 64.0)
         .set_roughness(4);
 
-<<<<<<< HEAD
-    debug::render_noise_module3("texturewood.png", final_wood, 1024, 1024, 100);
-=======
-    debug::render_noise_module("texturewood.png", &final_wood, 1024, 1024, 100);
->>>>>>> f4ed4244
+    debug::render_noise_module3("texturewood.png", &final_wood, 1024, 1024, 100);
 }