--- conflicted
+++ resolved
@@ -63,9 +63,5 @@
         .set_power(1.0 / 16.0)
         .set_roughness(2);
 
-<<<<<<< HEAD
-    debug::render_noise_module3("texturejade.png", final_jade, 1024, 1024, 500);
-=======
-    debug::render_noise_module("texturejade.png", &final_jade, 1024, 1024, 500);
->>>>>>> f4ed4244
+    debug::render_noise_module3("texturejade.png", &final_jade, 1024, 1024, 500);
 }