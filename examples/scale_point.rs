// Copyright 2016 The Noise-rs Developers.
//
// Licensed under the Apache License, Version 2.0 (the "License");
// you may not use this file except in compliance with the License.
// You may obtain a copy of the License at
//
//     http://www.apache.org/licenses/LICENSE-2.0
//
// Unless required by applicable law or agreed to in writing, software
// distributed under the License is distributed on an "AS IS" BASIS,
// WITHOUT WARRANTIES OR CONDITIONS OF ANY KIND, either express or implied.
// See the License for the specific language governing permissions and
// limitations under the License.

extern crate noise;

use noise::{Checkerboard, ScalePoint};

mod debug;

fn main() {
    let cboard = Checkerboard::new();
    let scale_point = ScalePoint::new(cboard).set_all_scales(1.0, 2.0, 3.0, 1.0);

<<<<<<< HEAD
    debug::render_noise_module3("scale_point.png", scale_point, 1024, 1024, 50);
=======
    debug::render_noise_module("scale_point.png", &scale_point, 1024, 1024, 50);
>>>>>>> f4ed4244
}<|MERGE_RESOLUTION|>--- conflicted
+++ resolved
@@ -22,9 +22,5 @@
     let cboard = Checkerboard::new();
     let scale_point = ScalePoint::new(cboard).set_all_scales(1.0, 2.0, 3.0, 1.0);
 
-<<<<<<< HEAD
-    debug::render_noise_module3("scale_point.png", scale_point, 1024, 1024, 50);
-=======
-    debug::render_noise_module("scale_point.png", &scale_point, 1024, 1024, 50);
->>>>>>> f4ed4244
+    debug::render_noise_module3("scale_point.png", &scale_point, 1024, 1024, 50);
 }