// Copyright 2013 The Noise-rs Developers.
//
// Licensed under the Apache License, Version 2.0 (the "License");
// you may not use this file except in compliance with the License.
// You may obtain a copy of the License at
//
//     http://www.apache.org/licenses/LICENSE-2.0
//
// Unless required by applicable law or agreed to in writing, software
// distributed under the License is distributed on an "AS IS" BASIS,
// WITHOUT WARRANTIES OR CONDITIONS OF ANY KIND, either express or implied.
// See the License for the specific language governing permissions and
// limitations under the License.

extern crate noise;

use noise::*;

mod debug;

fn main() {
    let checkerboard = &Checkerboard::new();
    let cylinders = &Cylinders::new();
    let perlin = &Perlin::new();
    let constant = &Constant::new(0.5);
    let select1 = Select::new(perlin, cylinders, checkerboard)
        .set_bounds(0.0, 1.0)
        .set_edge_falloff(0.5);
    let select2 = Select::new(perlin, constant, checkerboard)
        .set_bounds(0.0, 1.0)
        .set_edge_falloff(0.0);

<<<<<<< HEAD
    debug::render_noise_module3("select1.png", select1, 1024, 1024, 100);
    debug::render_noise_module3("select2.png", select2, 1024, 1024, 100);
=======
    debug::render_noise_module("select1.png", &select1, 1024, 1024, 100);
    debug::render_noise_module("select2.png", &select2, 1024, 1024, 100);
>>>>>>> f4ed4244
}<|MERGE_RESOLUTION|>--- conflicted
+++ resolved
@@ -30,11 +30,6 @@
         .set_bounds(0.0, 1.0)
         .set_edge_falloff(0.0);
 
-<<<<<<< HEAD
-    debug::render_noise_module3("select1.png", select1, 1024, 1024, 100);
-    debug::render_noise_module3("select2.png", select2, 1024, 1024, 100);
-=======
-    debug::render_noise_module("select1.png", &select1, 1024, 1024, 100);
-    debug::render_noise_module("select2.png", &select2, 1024, 1024, 100);
->>>>>>> f4ed4244
+    debug::render_noise_module3("select1.png", &select1, 1024, 1024, 100);
+    debug::render_noise_module3("select2.png", &select2, 1024, 1024, 100);
 }