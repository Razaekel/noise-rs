--- conflicted
+++ resolved
@@ -19,15 +19,9 @@
 mod debug;
 
 fn main() {
-<<<<<<< HEAD
-    debug::render_noise_module3("cylinders.png", Cylinders::new(), 1024, 1024, 50);
+    debug::render_noise_module3("cylinders.png", &Cylinders::new(), 1024, 1024, 50);
     debug::render_noise_module3("cylinders-f5.png",
-                               Cylinders::new().set_frequency(5.0),
-=======
-    debug::render_noise_module("cylinders.png", &Cylinders::new(), 1024, 1024, 50);
-    debug::render_noise_module("cylinders-f5.png",
                                &Cylinders::new().set_frequency(5.0),
->>>>>>> f4ed4244
                                1024,
                                1024,
                                50);
